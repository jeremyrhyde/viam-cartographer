--- conflicted
+++ resolved
@@ -543,11 +543,6 @@
 func (cartoSvc *CartographerService) PointCloudMap(ctx context.Context) (func() ([]byte, error), error) {
 	ctx, span := trace.StartSpan(ctx, "viamcartographer::CartographerService::PointCloudMap")
 	defer span.End()
-<<<<<<< HEAD
-
-	if err := cartoSvc.isOpenAndRunningLocally("PointCloudMap"); err != nil {
-		return nil, err
-=======
 
 	if err := cartoSvc.isOpenAndRunningLocally("PointCloudMap"); err != nil {
 		return nil, err
@@ -560,7 +555,6 @@
 	*/
 	if cartoSvc.existingMap != "" && !cartoSvc.enableMapping && cartoSvc.postprocessedPointCloud != nil && cartoSvc.postprocessed.Load() {
 		return toChunkedFunc(*cartoSvc.postprocessedPointCloud), nil
->>>>>>> c318e491
 	}
 
 	pc, err := cartoSvc.cartofacade.PointCloudMap(ctx, cartoSvc.cartoFacadeTimeout)
@@ -618,16 +612,6 @@
 // is the session is being run in the cloud.
 func (cartoSvc *CartographerService) Properties(ctx context.Context) (slam.Properties, error) {
 	_, span := trace.StartSpan(ctx, "viamcartographer::CartographerService::Properties")
-<<<<<<< HEAD
-	defer span.End()
-
-	if err := cartoSvc.isOpenAndRunningLocally("Properties"); err != nil {
-		return slam.Properties{}, err
-	}
-
-	props := slam.Properties{
-		CloudSlam: cartoSvc.useCloudSlam,
-=======
 	defer span.End()
 
 	if err := cartoSvc.isOpenAndRunningLocally("Properties"); err != nil {
@@ -651,30 +635,6 @@
 	return props, nil
 }
 
-// LatestMapInfo returns a new timestamp every time it is called when in mapping mode, to signal
-// that the map should be updated. In localizing, the timestamp returned is the timestamp of the session.
-func (cartoSvc *CartographerService) LatestMapInfo(ctx context.Context) (time.Time, error) {
-	_, span := trace.StartSpan(ctx, "viamcartographer::CartographerService::LatestMapInfo")
-	defer span.End()
-
-	if err := cartoSvc.isOpenAndRunningLocally("LatestMapInfo"); err != nil {
-		return time.Time{}, err
->>>>>>> c318e491
-	}
-
-	if cartoSvc.enableMapping && cartoSvc.existingMap == "" {
-		props.MappingMode = slam.MappingModeNewMap
-	} else if cartoSvc.enableMapping && cartoSvc.existingMap != "" {
-		props.MappingMode = slam.MappingModeUpdateExistingMap
-	} else if !cartoSvc.enableMapping && cartoSvc.existingMap != "" {
-		props.MappingMode = slam.MappingModeLocalizationOnly
-	} else {
-		return slam.Properties{}, errors.New("invalid mode: localizing requires an existing map")
-	}
-
-	return props, nil
-}
-
 // DoCommand receives arbitrary commands.
 func (cartoSvc *CartographerService) DoCommand(ctx context.Context, req map[string]interface{}) (map[string]interface{}, error) {
 	_, span := trace.StartSpan(ctx, "viamcartographer::CartographerService::DoCommand")
@@ -682,13 +642,10 @@
 
 	if err := cartoSvc.isOpenAndRunningLocally("DoCommand"); err != nil {
 		return nil, err
-<<<<<<< HEAD
-=======
 	}
 
 	if _, ok := req[JobDoneCommand]; ok {
 		return map[string]interface{}{JobDoneCommand: cartoSvc.jobDone.Load()}, nil
->>>>>>> c318e491
 	}
 
 	if _, ok := req[postprocess.ToggleCommand]; ok {
