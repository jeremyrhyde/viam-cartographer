// Package viamcartographer implements simultaneous localization and mapping.
// This is an Experimental package.
package viamcartographer

import (
	"bytes"
	"context"
	"strconv"
	"sync"
	"sync/atomic"
	"time"

	"github.com/edaniels/golog"
	"github.com/golang/geo/r3"
	"github.com/pkg/errors"
	"go.opencensus.io/trace"
	"go.uber.org/zap/zapcore"
	viamgrpc "go.viam.com/rdk/grpc"
	"go.viam.com/rdk/resource"
	"go.viam.com/rdk/services/slam"
	"go.viam.com/rdk/spatialmath"

	"github.com/viamrobotics/viam-cartographer/cartofacade"
	vcConfig "github.com/viamrobotics/viam-cartographer/config"
	"github.com/viamrobotics/viam-cartographer/sensorprocess"
	s "github.com/viamrobotics/viam-cartographer/sensors"
)

// Model is the model name of cartographer.
var (
	Model    = resource.NewModel("viam", "slam", "cartographer")
	cartoLib cartofacade.CartoLib
	// ErrClosed denotes that the slam service method was called on a closed slam resource.
	ErrClosed = errors.Errorf("resource (%s) is closed", Model.String())
	// ErrUseCloudSlamEnabled denotes that the slam service method was called while use_cloud_slam was set to true.
	ErrUseCloudSlamEnabled = errors.Errorf("resource (%s) unavailable, configured with use_cloud_slam set to true", Model.String())
)

const (
	// DefaultExecutableName is what this program expects to call to start the cartographer grpc server.
	DefaultExecutableName                = "carto_grpc_server"
	defaultLidarDataRateMsec             = 200
	defaultIMUDataRateMsec               = 50
	defaultMapRateSec                    = 60
	defaultDialMaxTimeoutSec             = 30
	defaultSensorValidationMaxTimeoutSec = 30
	defaultSensorValidationIntervalSec   = 1
	parsePortMaxTimeoutSec               = 60
	localhost0                           = "localhost:0"
	defaultCartoFacadeTimeout            = 5 * time.Second
	chunkSizeBytes                       = 1 * 1024 * 1024
)

var defaultCartoAlgoCfg = cartofacade.CartoAlgoConfig{
	OptimizeOnStart:      false,
	OptimizeEveryNNodes:  3,
	NumRangeData:         30,
	MissingDataRayLength: 25.0,
	MaxRange:             25.0,
	MinRange:             0.2,
	UseIMUData:           false,
	MaxSubmapsToKeep:     3,
	FreshSubmapsCount:    3,
	MinCoveredArea:       1.0,
	MinAddedSubmapsCount: 1,
	OccupiedSpaceWeight:  20.0,
	TranslationWeight:    10.0,
	RotationWeight:       1.0,
}

// SubAlgo defines the cartographer specific sub-algorithms that we support.
type SubAlgo string

// Dim2d runs cartographer with a 2D LIDAR only.
const Dim2d SubAlgo = "2d"

func init() {
	resource.RegisterService(slam.API, Model, resource.Registration[slam.Service, *vcConfig.Config]{
		Constructor: func(
			ctx context.Context,
			deps resource.Dependencies,
			c resource.Config,
			logger golog.Logger,
		) (slam.Service, error) {
			return New(
				ctx,
				deps,
				c,
				logger,
				defaultSensorValidationMaxTimeoutSec,
				defaultSensorValidationIntervalSec,
				defaultCartoFacadeTimeout,
				nil,
				nil,
			)
		},
	})
}

// InitCartoLib is run to initialize the cartographer library
// must be called before module.AddModelFromRegistry is
// called.
func InitCartoLib(logger golog.Logger) error {
	minloglevel := 1 // warn
	vlog := 0        //  disabled
	if logger.Level() == zapcore.DebugLevel {
		minloglevel = 0 // info
		vlog = 1        // verbose enabled
	}
	lib, err := cartofacade.NewLib(minloglevel, vlog)
	if err != nil {
		return err
	}
	cartoLib = lib
	return nil
}

// TerminateCartoLib is run to terminate the cartographer library.
func TerminateCartoLib() error {
	return cartoLib.Terminate()
}

func initSensorProcesses(cancelCtx context.Context, cartoSvc *CartographerService) {
	spConfig := sensorprocess.Config{
<<<<<<< HEAD
		CartoFacade:       cartoSvc.cartofacade,
		Lidar:             cartoSvc.lidar.timed,
		LidarName:         cartoSvc.lidar.name,
		LidarDataRateMsec: cartoSvc.lidar.dataRateMsec,
		IMU:               cartoSvc.imu.timed,
		IMUName:           cartoSvc.imu.name,
		IMUDataRateMsec:   cartoSvc.imu.dataRateMsec,
		Timeout:           cartoSvc.cartoFacadeTimeout,
		Logger:            cartoSvc.logger,
=======
		CartoFacade:              cartoSvc.cartofacade,
		Lidar:                    cartoSvc.lidar.testing,
		LidarName:                cartoSvc.lidar.name,
		LidarDataRateMsec:        cartoSvc.lidar.dataRateMsec,
		Timeout:                  cartoSvc.cartoFacadeTimeout,
		Logger:                   cartoSvc.logger,
		RunFinalOptimizationFunc: cartoSvc.cartofacade.RunFinalOptimization,
>>>>>>> 9204d3c2
	}

	cartoSvc.sensorProcessWorkers.Add(1)
	go func() {
		defer cartoSvc.sensorProcessWorkers.Done()
		if jobDone := spConfig.StartLidar(cancelCtx); jobDone {
			cartoSvc.jobDone.Store(true)
			cartoSvc.cancelSensorProcessFunc()
		}
	}()

	if spConfig.IMUName != "" {
		cartoSvc.sensorProcessWorkers.Add(1)
		go func() {
			defer cartoSvc.sensorProcessWorkers.Done()
			if jobDone := spConfig.StartIMU(cancelCtx); jobDone {
				cartoSvc.jobDone.Store(true)
				cartoSvc.cancelSensorProcessFunc()
			}
		}()
	}
}

// New returns a new slam service for the given robot.
func New(
	ctx context.Context,
	deps resource.Dependencies,
	c resource.Config,
	logger golog.Logger,
	sensorValidationMaxTimeoutSec int,
	sensorValidationIntervalSec int,
	cartoFacadeTimeout time.Duration,
	testTimedLidarSensorOverride s.TimedLidarSensor,
	testTimedIMUSensorOverride s.TimedIMUSensor,
) (slam.Service, error) {
	ctx, span := trace.StartSpan(ctx, "viamcartographer::slamService::New")
	defer span.End()

	svcConfig, err := resource.NativeConfig[*vcConfig.Config](c)
	if err != nil {
		return nil, err
	}

	if svcConfig.UseCloudSlam != nil && *svcConfig.UseCloudSlam {
		return &CartographerService{
			Named:        c.ResourceName().AsNamed(),
			useCloudSlam: true,
			logger:       logger,
		}, nil
	}

	subAlgo := SubAlgo(svcConfig.ConfigParams["mode"])
	if subAlgo != Dim2d {
		return nil, errors.Errorf("%v does not have a 'mode: %v'",
			c.Model.Name, svcConfig.ConfigParams["mode"])
	}

	optionalConfigParams, err := vcConfig.GetOptionalParameters(
		svcConfig,
		defaultLidarDataRateMsec,
		defaultIMUDataRateMsec,
		defaultMapRateSec,
		logger,
	)
	if err != nil {
		return nil, err
	}

	// feature flag for new config
	lidarName := ""
	if svcConfig.IMUIntegrationEnabled {
		lidarName = svcConfig.Camera["name"]
	} else {
		lidarName = svcConfig.Sensors[0]
	}

	// Get the lidar for the Dim2D cartographer sub algorithm
	lidarObject, err := s.NewLidar(ctx, deps, lidarName, logger)
	if err != nil {
		return nil, err
	}

	// Get the IMU if one is configured
	imuObject, err := s.NewIMU(ctx, deps, optionalConfigParams.ImuName, logger)
	if err != nil {
		return nil, err
	}

	// Need to be able to shut down the sensor process before the cartoFacade
	cancelSensorProcessCtx, cancelSensorProcessFunc := context.WithCancel(context.Background())
	cancelCartoFacadeCtx, cancelCartoFacadeFunc := context.WithCancel(context.Background())

	// use the override in testing if non nil
	// otherwise use the sensors from deps as the
	// timed sensors
	timedLidar := testTimedLidarSensorOverride
	timedIMU := testTimedIMUSensorOverride
	if timedLidar == nil {
		timedLidar = lidarObject
	}
	if timedIMU == nil {
		timedIMU = imuObject
	}

	lidar := Lidar{
		name:         lidarName,
		dataRateMsec: optionalConfigParams.LidarDataRateMsec,
		actual:       lidarObject,
		timed:        timedLidar,
	}

	imu := IMU{
		name:         optionalConfigParams.ImuName,
		dataRateMsec: optionalConfigParams.ImuDataRateMsec,
		actual:       imuObject,
		timed:        timedIMU,
	}

	if lidar.dataRateMsec == 0 && imu.dataRateMsec != 0 {
		logger.Warn("In offline mode, but IMU data frequency is nonzero")
	}

	// Cartographer SLAM Service Object
	cartoSvc := &CartographerService{
		Named:                         c.ResourceName().AsNamed(),
		lidar:                         lidar,
		imu:                           imu,
		subAlgo:                       subAlgo,
		configParams:                  svcConfig.ConfigParams,
		dataDirectory:                 svcConfig.DataDirectory,
		mapRateSec:                    optionalConfigParams.MapRateSec,
		cancelSensorProcessFunc:       cancelSensorProcessFunc,
		cancelCartoFacadeFunc:         cancelCartoFacadeFunc,
		logger:                        logger,
		sensorValidationMaxTimeoutSec: sensorValidationMaxTimeoutSec,
		sensorValidationIntervalSec:   sensorValidationMaxTimeoutSec,
		cartoFacadeTimeout:            cartoFacadeTimeout,
		mapTimestamp:                  time.Now().UTC(),
		cloudStoryEnabled:             svcConfig.CloudStoryEnabled,
		enableMapping:                 optionalConfigParams.EnableMapping,
		existingMap:                   optionalConfigParams.ExistingMap,
	}

	defer func() {
		if err != nil {
			logger.Errorw("New() hit error, closing...", "error", err)
			if err := cartoSvc.Close(ctx); err != nil {
				logger.Errorw("error closing out after error", "error", err)
			}
		}
	}()
	if err = s.ValidateGetLidarData(
		cancelSensorProcessCtx,
		timedLidar,
		time.Duration(sensorValidationMaxTimeoutSec)*time.Second,
		time.Duration(cartoSvc.sensorValidationIntervalSec)*time.Second,
		cartoSvc.logger); err != nil {
		err = errors.Wrap(err, "failed to get data from lidar")
		return nil, err
	}
	if cartoSvc.imu.name != "" {
		if err = s.ValidateGetIMUData(
			cancelSensorProcessCtx,
			timedIMU,
			time.Duration(sensorValidationMaxTimeoutSec)*time.Second,
			time.Duration(cartoSvc.sensorValidationIntervalSec)*time.Second,
			cartoSvc.logger); err != nil {
			err = errors.Wrap(err, "failed to get data from IMU")
			return nil, err
		}
	}

	err = initCartoFacade(cancelCartoFacadeCtx, cartoSvc)
	if err != nil {
		return nil, err
	}

	initSensorProcesses(cancelSensorProcessCtx, cartoSvc)

	return cartoSvc, nil
}

func parseCartoAlgoConfig(configParams map[string]string, logger golog.Logger) (cartofacade.CartoAlgoConfig, error) {
	cartoAlgoCfg := defaultCartoAlgoCfg
	for k, val := range configParams {
		switch k {
		case "optimize_on_start":
			if val == "true" {
				cartoAlgoCfg.OptimizeOnStart = true
			}
		case "optimize_every_n_nodes":
			iVal, err := strconv.Atoi(val)
			if err != nil {
				return cartoAlgoCfg, err
			}
			cartoAlgoCfg.OptimizeEveryNNodes = iVal
		case "num_range_data":
			iVal, err := strconv.Atoi(val)
			if err != nil {
				return cartoAlgoCfg, err
			}
			cartoAlgoCfg.NumRangeData = iVal
		case "missing_data_ray_length_meters":
			fVal, err := strconv.ParseFloat(val, 32)
			if err != nil {
				return cartoAlgoCfg, err
			}
			cartoAlgoCfg.MissingDataRayLength = float32(fVal)
		case "missing_data_ray_length":
			fVal, err := strconv.ParseFloat(val, 32)
			if err != nil {
				return cartoAlgoCfg, err
			}
			cartoAlgoCfg.MissingDataRayLength = float32(fVal)
		case "max_range":
			fVal, err := strconv.ParseFloat(val, 32)
			if err != nil {
				return cartoAlgoCfg, err
			}
			cartoAlgoCfg.MaxRange = float32(fVal)
		case "max_range_meters":
			fVal, err := strconv.ParseFloat(val, 32)
			if err != nil {
				return cartoAlgoCfg, err
			}
			cartoAlgoCfg.MaxRange = float32(fVal)
		case "min_range":
			fVal, err := strconv.ParseFloat(val, 32)
			if err != nil {
				return cartoAlgoCfg, err
			}
			cartoAlgoCfg.MinRange = float32(fVal)
		case "min_range_meters":
			fVal, err := strconv.ParseFloat(val, 32)
			if err != nil {
				return cartoAlgoCfg, err
			}
			cartoAlgoCfg.MinRange = float32(fVal)
		case "max_submaps_to_keep":
			iVal, err := strconv.Atoi(val)
			if err != nil {
				return cartoAlgoCfg, err
			}
			cartoAlgoCfg.MaxSubmapsToKeep = iVal
		case "fresh_submaps_count":
			iVal, err := strconv.Atoi(val)
			if err != nil {
				return cartoAlgoCfg, err
			}
			cartoAlgoCfg.FreshSubmapsCount = iVal
		case "min_covered_area":
			fVal, err := strconv.ParseFloat(val, 64)
			if err != nil {
				return cartoAlgoCfg, err
			}
			cartoAlgoCfg.MinCoveredArea = fVal
		case "min_covered_area_meters_squared":
			fVal, err := strconv.ParseFloat(val, 64)
			if err != nil {
				return cartoAlgoCfg, err
			}
			cartoAlgoCfg.MinCoveredArea = fVal
		case "min_added_submaps_count":
			iVal, err := strconv.Atoi(val)
			if err != nil {
				return cartoAlgoCfg, err
			}
			cartoAlgoCfg.MinAddedSubmapsCount = iVal
		case "occupied_space_weight":
			fVal, err := strconv.ParseFloat(val, 64)
			if err != nil {
				return cartoAlgoCfg, err
			}
			cartoAlgoCfg.OccupiedSpaceWeight = fVal
		case "translation_weight":
			fVal, err := strconv.ParseFloat(val, 64)
			if err != nil {
				return cartoAlgoCfg, err
			}
			cartoAlgoCfg.TranslationWeight = fVal
		case "rotation_weight":
			fVal, err := strconv.ParseFloat(val, 64)
			if err != nil {
				return cartoAlgoCfg, err
			}
			cartoAlgoCfg.RotationWeight = fVal
			// ignore mode as it is a special case
		case "mode":
		default:
			logger.Warnf("unused config param: %s: %s", k, val)
		}
	}
	return cartoAlgoCfg, nil
}

// initCartoFacade
// 1. creates a new initCartoFacade
// 2. initializes it and starts it
// 3. terminates it if start fails.
func initCartoFacade(ctx context.Context, cartoSvc *CartographerService) error {
	cartoAlgoConfig, err := parseCartoAlgoConfig(cartoSvc.configParams, cartoSvc.logger)
	if err != nil {
		return err
	}

	cartoCfg := cartofacade.CartoConfig{
		Camera:             cartoSvc.lidar.name,
		MovementSensor:     cartoSvc.imu.name,
		MapRateSecond:      cartoSvc.mapRateSec,
		DataDir:            cartoSvc.dataDirectory,
		ComponentReference: cartoSvc.lidar.name,
		LidarConfig:        cartofacade.TwoD,
		CloudStoryEnabled:  cartoSvc.cloudStoryEnabled,
		EnableMapping:      cartoSvc.enableMapping,
		ExistingMap:        cartoSvc.existingMap,
	}

	if cartoCfg.MovementSensor != "" {
		cartoSvc.logger.Warn("IMU configured, setting use_imu_data to true")
		cartoAlgoConfig.UseIMUData = true
	} else {
		cartoSvc.logger.Warn("No IMU configured, setting use_imu_data to false")
	}

	cf := cartofacade.New(&cartoLib, cartoCfg, cartoAlgoConfig)
	slamMode, err := cf.Initialize(ctx, cartoSvc.cartoFacadeTimeout, &cartoSvc.cartoFacadeWorkers)
	if err != nil {
		cartoSvc.logger.Errorw("cartofacade initialize failed", "error", err)
		return err
	}

	err = cf.Start(ctx, cartoSvc.cartoFacadeTimeout)
	if err != nil {
		cartoSvc.logger.Errorw("cartofacade start failed", "error", err)
		termErr := cf.Terminate(ctx, cartoSvc.cartoFacadeTimeout)
		if termErr != nil {
			cartoSvc.logger.Errorw("cartofacade terminate failed", "error", termErr)
			return termErr
		}
		return err
	}

	cartoSvc.cartofacade = &cf
	cartoSvc.SlamMode = slamMode

	return nil
}

func terminateCartoFacade(ctx context.Context, cartoSvc *CartographerService) error {
	if cartoSvc.cartofacade == nil {
		cartoSvc.logger.Debug("terminateCartoFacade called when cartoSvc.cartofacade is nil")
		return nil
	}

	stopErr := cartoSvc.cartofacade.Stop(ctx, cartoSvc.cartoFacadeTimeout)
	if stopErr != nil {
		cartoSvc.logger.Errorw("cartofacade stop failed", "error", stopErr)
	}

	err := cartoSvc.cartofacade.Terminate(ctx, cartoSvc.cartoFacadeTimeout)
	if err != nil {
		cartoSvc.logger.Errorw("cartofacade terminate failed", "error", err)
		return err
	}
	return stopErr
}

// Lidar is the structure containing all field related to lidar.
type Lidar struct {
	name         string
	dataRateMsec int
	actual       s.Lidar
	timed        s.TimedLidarSensor
}

// IMU is the structure containing all fields related to IMU.
type IMU struct {
	name         string
	dataRateMsec int
	actual       s.IMU
	timed        s.TimedIMUSensor
}

// CartographerService is the structure of the slam service.
type CartographerService struct {
	resource.Named
	resource.AlwaysRebuild
	mu       sync.Mutex
	SlamMode cartofacade.SlamMode
	closed   bool
	lidar    Lidar
	imu      IMU
	subAlgo  SubAlgo

	useCloudSlam bool

	configParams  map[string]string
	dataDirectory string

	cartofacade        cartofacade.Interface
	cartoFacadeTimeout time.Duration

	mapRateSec int

	cancelSensorProcessFunc func()
	cancelCartoFacadeFunc   func()
	logger                  golog.Logger
	sensorProcessWorkers    sync.WaitGroup
	cartoFacadeWorkers      sync.WaitGroup

	mapTimestamp                  time.Time
	sensorValidationMaxTimeoutSec int
	sensorValidationIntervalSec   int
	jobDone                       atomic.Bool

	cloudStoryEnabled bool
	enableMapping     bool
	existingMap       string
}

// GetPosition forwards the request for positional data to the slam library's gRPC service. Once a response is received,
// it is unpacked into a Pose and a component reference string.
func (cartoSvc *CartographerService) GetPosition(ctx context.Context) (spatialmath.Pose, string, error) {
	ctx, span := trace.StartSpan(ctx, "viamcartographer::CartographerService::GetPosition")
	defer span.End()
	if cartoSvc.useCloudSlam {
		cartoSvc.logger.Warn("GetPosition called with use_cloud_slam set to true")
		return nil, "", ErrUseCloudSlamEnabled
	}
	if cartoSvc.closed {
		cartoSvc.logger.Warn("GetPosition called after closed")
		return nil, "", ErrClosed
	}

	pos, err := cartoSvc.cartofacade.GetPosition(ctx, cartoSvc.cartoFacadeTimeout)
	if err != nil {
		return nil, "", err
	}

	pose := spatialmath.NewPoseFromPoint(r3.Vector{X: pos.X, Y: pos.Y, Z: pos.Z})
	returnedExt := map[string]interface{}{
		"quat": map[string]interface{}{
			"real": pos.Real,
			"imag": pos.Imag,
			"jmag": pos.Jmag,
			"kmag": pos.Kmag,
		},
	}
	return CheckQuaternionFromClientAlgo(pose, cartoSvc.lidar.name, returnedExt)
}

// GetPointCloudMap creates a request calls the slam algorithms GetPointCloudMap endpoint and returns a callback
// function which will return the next chunk of the current pointcloud map.
func (cartoSvc *CartographerService) GetPointCloudMap(ctx context.Context) (func() ([]byte, error), error) {
	ctx, span := trace.StartSpan(ctx, "viamcartographer::CartographerService::GetPointCloudMap")
	defer span.End()
	if cartoSvc.useCloudSlam {
		cartoSvc.logger.Warn("GetPointCloudMap called with use_cloud_slam set to true")
		return nil, ErrUseCloudSlamEnabled
	}

	if cartoSvc.closed {
		cartoSvc.logger.Warn("GetPointCloudMap called after closed")
		return nil, ErrClosed
	}

	pc, err := cartoSvc.cartofacade.GetPointCloudMap(ctx, cartoSvc.cartoFacadeTimeout)
	if err != nil {
		return nil, err
	}
	return toChunkedFunc(pc), nil
}

// GetInternalState creates a request, calls the slam algorithms GetInternalState endpoint and returns a callback
// function which will return the next chunk of the current internal state of the slam algo.
func (cartoSvc *CartographerService) GetInternalState(ctx context.Context) (func() ([]byte, error), error) {
	ctx, span := trace.StartSpan(ctx, "viamcartographer::CartographerService::GetInternalState")
	defer span.End()
	if cartoSvc.useCloudSlam {
		cartoSvc.logger.Warn("GetInternalState called with use_cloud_slam set to true")
		return nil, ErrUseCloudSlamEnabled
	}

	if cartoSvc.closed {
		cartoSvc.logger.Warn("GetInternalState called after closed")
		return nil, ErrClosed
	}

	is, err := cartoSvc.cartofacade.GetInternalState(ctx, cartoSvc.cartoFacadeTimeout)
	if err != nil {
		return nil, err
	}

	return toChunkedFunc(is), nil
}

func toChunkedFunc(b []byte) func() ([]byte, error) {
	chunk := make([]byte, chunkSizeBytes)

	reader := bytes.NewReader(b)

	f := func() ([]byte, error) {
		bytesRead, err := reader.Read(chunk)
		if err != nil {
			return nil, err
		}
		return chunk[:bytesRead], err
	}
	return f
}

// GetLatestMapInfo returns a new timestamp every time it is called when in mapping mode, to signal
// that the map should be updated. In localizing, the timestamp returned is the timestamp of the session.
func (cartoSvc *CartographerService) GetLatestMapInfo(ctx context.Context) (time.Time, error) {
	_, span := trace.StartSpan(ctx, "viamcartographer::CartographerService::GetLatestMapInfo")
	defer span.End()
	if cartoSvc.useCloudSlam {
		cartoSvc.logger.Warn("GetLatestMapInfo called with use_cloud_slam set to true")
		return time.Time{}, ErrUseCloudSlamEnabled
	}

	if cartoSvc.closed {
		cartoSvc.logger.Warn("GetLatestMapInfo called after closed")
		return time.Time{}, ErrClosed
	}

	if cartoSvc.SlamMode != cartofacade.LocalizingMode {
		cartoSvc.mapTimestamp = time.Now().UTC()
	}

	return cartoSvc.mapTimestamp, nil
}

// DoCommand receives arbitrary commands.
func (cartoSvc *CartographerService) DoCommand(ctx context.Context, req map[string]interface{}) (map[string]interface{}, error) {
	if cartoSvc.useCloudSlam {
		cartoSvc.logger.Warn("DoCommand called with use_cloud_slam set to true")
		return nil, ErrUseCloudSlamEnabled
	}
	if cartoSvc.closed {
		cartoSvc.logger.Warn("DoCommand called after closed")
		return nil, ErrClosed
	}

	if _, ok := req["job_done"]; ok {
		return map[string]interface{}{"job_done": cartoSvc.jobDone.Load()}, nil
	}

	return nil, viamgrpc.UnimplementedError
}

// Close out of all slam related processes.
func (cartoSvc *CartographerService) Close(ctx context.Context) error {
	cartoSvc.mu.Lock()
	if cartoSvc.useCloudSlam {
		return nil
	}

	defer cartoSvc.mu.Unlock()
	if cartoSvc.closed {
		cartoSvc.logger.Warn("Close() called multiple times")
		return nil
	}
	// stop sensor process workers
	cartoSvc.cancelSensorProcessFunc()
	cartoSvc.sensorProcessWorkers.Wait()

	// terminate carto facade
	err := terminateCartoFacade(ctx, cartoSvc)
	if err != nil {
		cartoSvc.logger.Errorw("close hit error", "error", err)
	}

	// stop carto facade workers
	cartoSvc.cancelCartoFacadeFunc()
	cartoSvc.cartoFacadeWorkers.Wait()
	cartoSvc.closed = true
	return nil
}

// CheckQuaternionFromClientAlgo checks to see if the internal SLAM algorithm sent a quaternion. If it did, return the updated pose.
func CheckQuaternionFromClientAlgo(pose spatialmath.Pose, componentReference string,
	returnedExt map[string]interface{},
) (spatialmath.Pose, string, error) {
	// check if extra contains a quaternion. If no quaternion is found, throw an error
	if val, ok := returnedExt["quat"]; ok {
		q := val.(map[string]interface{})

		valReal, ok1 := q["real"].(float64)
		valIMag, ok2 := q["imag"].(float64)
		valJMag, ok3 := q["jmag"].(float64)
		valKMag, ok4 := q["kmag"].(float64)

		if !ok1 || !ok2 || !ok3 || !ok4 {
			return nil, "", errors.Errorf("error getting SLAM position: quaternion given, but invalid format detected, %v", q)
		}
		actualPose := spatialmath.NewPose(pose.Point(),
			&spatialmath.Quaternion{Real: valReal, Imag: valIMag, Jmag: valJMag, Kmag: valKMag})
		return actualPose, componentReference, nil
	}
	return nil, "", errors.Errorf("error getting SLAM position: quaternion not given, %v", returnedExt)
}<|MERGE_RESOLUTION|>--- conflicted
+++ resolved
@@ -122,25 +122,16 @@
 
 func initSensorProcesses(cancelCtx context.Context, cartoSvc *CartographerService) {
 	spConfig := sensorprocess.Config{
-<<<<<<< HEAD
-		CartoFacade:       cartoSvc.cartofacade,
-		Lidar:             cartoSvc.lidar.timed,
-		LidarName:         cartoSvc.lidar.name,
-		LidarDataRateMsec: cartoSvc.lidar.dataRateMsec,
-		IMU:               cartoSvc.imu.timed,
-		IMUName:           cartoSvc.imu.name,
-		IMUDataRateMsec:   cartoSvc.imu.dataRateMsec,
-		Timeout:           cartoSvc.cartoFacadeTimeout,
-		Logger:            cartoSvc.logger,
-=======
 		CartoFacade:              cartoSvc.cartofacade,
-		Lidar:                    cartoSvc.lidar.testing,
+		Lidar:                    cartoSvc.lidar.timed,
 		LidarName:                cartoSvc.lidar.name,
 		LidarDataRateMsec:        cartoSvc.lidar.dataRateMsec,
+		IMU:                      cartoSvc.imu.timed,
+		IMUName:                  cartoSvc.imu.name,
+		IMUDataRateMsec:          cartoSvc.imu.dataRateMsec,
 		Timeout:                  cartoSvc.cartoFacadeTimeout,
 		Logger:                   cartoSvc.logger,
 		RunFinalOptimizationFunc: cartoSvc.cartofacade.RunFinalOptimization,
->>>>>>> 9204d3c2
 	}
 
 	cartoSvc.sensorProcessWorkers.Add(1)
